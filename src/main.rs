--- conflicted
+++ resolved
@@ -180,59 +180,6 @@
         addr: SocketAddr,
         global_args: GlobalArgs,
     ) -> Result<(), Box<dyn std::error::Error>> {
-<<<<<<< HEAD
-        let s3 = S3::new(self.bucket, self.prefix, self.cdn)
-            .map_err(Error::from)
-            .await?;
-
-        // Retry certain operations to S3 to make it more reliable.
-        let s3 = Retrying::new(s3);
-
-        // Add a little instability for testing purposes.
-        #[cfg(feature = "faulty")]
-        let s3 = Faulty::new(s3);
-
-        match global_args.cache_dir {
-            Some(cache_dir) => {
-                // Convert cache size to bytes.
-                let max_cache_size = global_args
-                    .max_cache_size
-                    .into::<human_size::Byte>()
-                    .value() as u64;
-
-                // Use disk storage as a cache.
-                let disk = Disk::new(cache_dir, None, false)
-                    .map_err(Error::from)
-                    .await?;
-
-                #[cfg(feature = "faulty")]
-                let disk = Faulty::new(disk);
-
-                let cache = Cached::new(max_cache_size, disk, s3).await?;
-                if global_args.key.is_none() {
-                    run_server(cache, &addr).await?;
-                } else {
-                    let storage = Verify::new(Encrypted::new(
-                        global_args.key.unwrap(),
-                        cache,
-                    ));
-                    run_server(storage, &addr).await?;
-                }
-            }
-            None => {
-                if global_args.key.is_none() {
-                    run_server(s3, &addr).await?;
-                } else {
-                    let storage = Verify::new(Encrypted::new(
-                        global_args.key.unwrap(),
-                        s3,
-                    ));
-                    run_server(storage, &addr).await?;
-                }
-            }
-        }
-        Ok(())
-=======
         let mut builder = S3ServerBuilder::new(self.bucket, global_args.key);
         builder.prefix(self.prefix);
 
@@ -249,7 +196,6 @@
         }
 
         builder.run(addr).await
->>>>>>> f26667ea
     }
 }
 
@@ -259,23 +205,6 @@
         addr: SocketAddr,
         global_args: GlobalArgs,
     ) -> Result<(), Box<dyn std::error::Error>> {
-<<<<<<< HEAD
-        let storage = Disk::new(self.path, self.proxy_url, self.bare)
-            .map_err(Error::from)
-            .await?;
-
-        log::info!("Local disk storage (bare={})initialized.", self.bare);
-        // fix me: for mirroring repo the key is not right for the origin repo
-        if global_args.key.is_none() {
-            run_server(storage, &addr).await?;
-        } else {
-            let storage =
-                Verify::new(Encrypted::new(global_args.key.unwrap(), storage));
-            run_server(storage, &addr).await?;
-        }
-
-        Ok(())
-=======
         let mut builder = LocalServerBuilder::new(self.path, global_args.key);
 
         if let Some(cache_dir) = global_args.cache_dir {
@@ -287,7 +216,6 @@
         }
 
         builder.run(addr).await
->>>>>>> f26667ea
     }
 }
 
